# Sandbox Github Workflows
<<<<<<< HEAD
A sandbox repo for testing GitHub Actions workflows





=======

*A sandbox repo for testing and developing GitHub Actions workflows*

Finished workflows can be found at [jessesquires/gh-workflows](https://github.com/jessesquires/gh-workflows).
>>>>>>> 6253667c
<|MERGE_RESOLUTION|>--- conflicted
+++ resolved
@@ -1,14 +1,5 @@
 # Sandbox Github Workflows
-<<<<<<< HEAD
-A sandbox repo for testing GitHub Actions workflows
-
-
-
-
-
-=======
 
 *A sandbox repo for testing and developing GitHub Actions workflows*
 
-Finished workflows can be found at [jessesquires/gh-workflows](https://github.com/jessesquires/gh-workflows).
->>>>>>> 6253667c
+Finished workflows can be found at [jessesquires/gh-workflows](https://github.com/jessesquires/gh-workflows).